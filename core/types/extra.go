// Copyright 2017 The go-ethereum Authors
// This file is part of the go-ethereum library.
//
// The go-ethereum library is free software: you can redistribute it and/or modify
// it under the terms of the GNU Lesser General Public License as published by
// the Free Software Foundation, either version 3 of the License, or
// (at your option) any later version.
//
// The go-ethereum library is distributed in the hope that it will be useful,
// but WITHOUT ANY WARRANTY; without even the implied warranty of
// MERCHANTABILITY or FITNESS FOR A PARTICULAR PURPOSE. See the
// GNU Lesser General Public License for more details.
//
// You should have received a copy of the GNU Lesser General Public License
// along with the go-ethereum library. If not, see <http://www.gnu.org/licenses/>.

package types

import (
	"bytes"
	"errors"
	"fmt"
<<<<<<< HEAD

=======
>>>>>>> ae673912
	"github.com/ethereum/go-ethereum/common"
	"github.com/ethereum/go-ethereum/common/hexutil"
	"github.com/ethereum/go-ethereum/rlp"
)

var (
	// HotstuffDigest represents a hash of "Hotstuff practical byzantine fault tolerance"
	// to identify whether the block is from Istanbul consensus engine
	HotstuffDigest = common.HexToHash("0x63746963616c2062797a616e74696e65206661756c7420746f6c6572616e6365")

	HotstuffExtraVanity = 32 // Fixed number of extra-data bytes reserved for validator vanity
	HotstuffExtraSeal   = 65 // Fixed number of extra-data bytes reserved for validator seal

	// ErrInvalidHotstuffHeaderExtra is returned if the length of extra-data is less than 32 bytes
	ErrInvalidHotstuffHeaderExtra = errors.New("invalid extra data format")
)

type HotstuffExtra struct {
	StartHeight   uint64           // denote the epoch start height
	EndHeight     uint64           // the epoch end height
	Validators    []common.Address // consensus participants address for next epoch, and in the first block, it contains all genesis validators. keep empty if no epoch change.
	Seal          []byte           // proposer signature
	CommittedSeal [][]byte         // consensus participants signatures and it's size should be greater than 2/3 of validators
	Salt          []byte           // omit empty
}

//// EncodeRLP serializes ist into the Ethereum RLP format.
//func (ist *HotstuffExtra) EncodeRLP(w io.Writer) error {
//	return rlp.Encode(w, []interface{}{
//		ist.StartHeight,
//		ist.EndHeight,
//		ist.Validators,
//		ist.Seal,
//		ist.CommittedSeal,
//		ist.Salt,
//	})
//}
//
//// DecodeRLP implements rlp.Decoder, and load the istanbul fields from a RLP stream.
//func (ist *HotstuffExtra) DecodeRLP(s *rlp.Stream) error {
//	var extra struct {
//		StartHeight   uint64
//		EndHeight     uint64
//		Validators    []common.Address
//		Seal          []byte
//		CommittedSeal [][]byte
//		Salt          []byte
//	}
//	if err := s.Decode(&extra); err != nil {
//		return err
//	}
//	ist.StartHeight, ist.EndHeight, ist.Validators, ist.Seal, ist.CommittedSeal, ist.Salt = extra.StartHeight, extra.EndHeight, extra.Validators, extra.Seal, extra.CommittedSeal, extra.Salt
//	return nil
//}

// Dump only used for debug or test
func (ist *HotstuffExtra) Dump() string {
	seals := []string{}
	for _, v := range ist.CommittedSeal {
		seals = append(seals, hexutil.Encode(v))
	}
	return fmt.Sprintf("{StartHeight: %v, EndHeight: %v, Validators: %v}", ist.StartHeight, ist.EndHeight, ist.Validators)
}

// ExtractHotstuffExtra extracts all values of the HotstuffExtra from the header. It returns an
// error if the length of the given extra-data is less than 32 bytes or the extra-data can not
// be decoded.
func ExtractHotstuffExtra(h *Header) (*HotstuffExtra, error) {
	if h == nil || h.Extra == nil {
		return nil, fmt.Errorf("invalid header")
	}
	return ExtractHotstuffExtraPayload(h.Extra)
}

func ExtractHotstuffExtraPayload(extra []byte) (*HotstuffExtra, error) {
	if len(extra) < HotstuffExtraVanity {
		return nil, ErrInvalidHotstuffHeaderExtra
	}

	var hotstuffExtra *HotstuffExtra
	err := rlp.DecodeBytes(extra[HotstuffExtraVanity:], &hotstuffExtra)
	if err != nil {
		return nil, ErrInvalidHotstuffHeaderExtra
	}
	return hotstuffExtra, nil
}

// HotstuffFilteredHeader returns a filtered header which some information (like seal, committed seals)
// are clean to fulfill the Istanbul hash rules. It returns nil if the extra-data cannot be
// decoded/encoded by rlp.
func HotstuffFilteredHeader(h *Header) *Header {
	newHeader := CopyHeader(h)
	extra, err := ExtractHotstuffExtra(newHeader)
	if err != nil {
		return nil
	}

	// fields of `seal` and `committedSeal` related with consensus voting and DON't participants in hash generating
	extra.Seal = []byte{}
	extra.CommittedSeal = [][]byte{}

	payload, err := rlp.EncodeToBytes(&extra)
	if err != nil {
		return nil
	}

	newHeader.Extra = append(newHeader.Extra[:HotstuffExtraVanity], payload...)

	return newHeader
}

func HotstuffHeaderFillWithValidators(header *Header, vals []common.Address, epochStartHeight uint64, epochEndHeight uint64) error {
	var buf bytes.Buffer

	// compensate the lack bytes if header.Extra is not enough IstanbulExtraVanity bytes.
	if len(header.Extra) < HotstuffExtraVanity {
		header.Extra = append(header.Extra, bytes.Repeat([]byte{0x00}, HotstuffExtraVanity-len(header.Extra))...)
	}
	buf.Write(header.Extra[:HotstuffExtraVanity])

	if vals == nil {
		vals = []common.Address{}
	}
	ist := &HotstuffExtra{
		StartHeight:   epochStartHeight,
		EndHeight:     epochEndHeight,
		Validators:    vals,
		Seal:          []byte{},
		CommittedSeal: [][]byte{},
		Salt:          []byte{},
	}

	payload, err := rlp.EncodeToBytes(&ist)
	if err != nil {
		return err
	}
	header.Extra = append(buf.Bytes(), payload...)
	return nil
}

func (h *Header) SetSeal(seal []byte) error {
	extra, err := ExtractHotstuffExtra(h)
	if err != nil {
		return err
	}
	extra.Seal = seal
	payload, err := rlp.EncodeToBytes(&extra)
	if err != nil {
		return err
	}
	h.Extra = append(h.Extra[:HotstuffExtraVanity], payload...)
	return nil
}

func (h *Header) SetCommittedSeal(committedSeals [][]byte) error {
	extra, err := ExtractHotstuffExtra(h)
	if err != nil {
		return err
	}

	extra.CommittedSeal = make([][]byte, len(committedSeals))
	copy(extra.CommittedSeal, committedSeals)

	payload, err := rlp.EncodeToBytes(&extra)
	if err != nil {
		return err
	}

	h.Extra = append(h.Extra[:HotstuffExtraVanity], payload...)
	return nil
}

func GenerateExtraWithSignature(epochStartHeight, epochEndHeight uint64, vals []common.Address, seal []byte, committedSeal [][]byte) ([]byte, error) {
	var (
		buf   bytes.Buffer
		extra []byte
	)

	extra = append(extra, bytes.Repeat([]byte{0x00}, HotstuffExtraVanity-len(extra))...)
	buf.Write(extra[:HotstuffExtraVanity])

	if vals == nil {
		vals = []common.Address{}
	}
	ist := &HotstuffExtra{
		StartHeight:   epochStartHeight,
		EndHeight:     epochEndHeight,
		Validators:    vals,
		Seal:          seal,
		CommittedSeal: committedSeal,
		Salt:          []byte{},
	}

	payload, err := rlp.EncodeToBytes(&ist)
	if err != nil {
		return nil, err
	}
	extra = append(buf.Bytes(), payload...)
	return extra, nil
}<|MERGE_RESOLUTION|>--- conflicted
+++ resolved
@@ -20,10 +20,7 @@
 	"bytes"
 	"errors"
 	"fmt"
-<<<<<<< HEAD
 
-=======
->>>>>>> ae673912
 	"github.com/ethereum/go-ethereum/common"
 	"github.com/ethereum/go-ethereum/common/hexutil"
 	"github.com/ethereum/go-ethereum/rlp"
@@ -49,35 +46,6 @@
 	CommittedSeal [][]byte         // consensus participants signatures and it's size should be greater than 2/3 of validators
 	Salt          []byte           // omit empty
 }
-
-//// EncodeRLP serializes ist into the Ethereum RLP format.
-//func (ist *HotstuffExtra) EncodeRLP(w io.Writer) error {
-//	return rlp.Encode(w, []interface{}{
-//		ist.StartHeight,
-//		ist.EndHeight,
-//		ist.Validators,
-//		ist.Seal,
-//		ist.CommittedSeal,
-//		ist.Salt,
-//	})
-//}
-//
-//// DecodeRLP implements rlp.Decoder, and load the istanbul fields from a RLP stream.
-//func (ist *HotstuffExtra) DecodeRLP(s *rlp.Stream) error {
-//	var extra struct {
-//		StartHeight   uint64
-//		EndHeight     uint64
-//		Validators    []common.Address
-//		Seal          []byte
-//		CommittedSeal [][]byte
-//		Salt          []byte
-//	}
-//	if err := s.Decode(&extra); err != nil {
-//		return err
-//	}
-//	ist.StartHeight, ist.EndHeight, ist.Validators, ist.Seal, ist.CommittedSeal, ist.Salt = extra.StartHeight, extra.EndHeight, extra.Validators, extra.Seal, extra.CommittedSeal, extra.Salt
-//	return nil
-//}
 
 // Dump only used for debug or test
 func (ist *HotstuffExtra) Dump() string {
