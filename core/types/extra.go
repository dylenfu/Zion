--- conflicted
+++ resolved
@@ -47,38 +47,6 @@
 	Salt          []byte           // omit empty
 }
 
-<<<<<<< HEAD
-//// EncodeRLP serializes ist into the Ethereum RLP format.
-//func (ist *HotstuffExtra) EncodeRLP(w io.Writer) error {
-//	return rlp.Encode(w, []interface{}{
-//		ist.StartHeight,
-//		ist.EndHeight,
-//		ist.Validators,
-//		ist.Seal,
-//		ist.CommittedSeal,
-//		ist.Salt,
-//	})
-//}
-//
-//// DecodeRLP implements rlp.Decoder, and load the istanbul fields from a RLP stream.
-//func (ist *HotstuffExtra) DecodeRLP(s *rlp.Stream) error {
-//	var extra struct {
-//		StartHeight   uint64
-//		EndHeight     uint64
-//		Validators    []common.Address
-//		Seal          []byte
-//		CommittedSeal [][]byte
-//		Salt          []byte
-//	}
-//	if err := s.Decode(&extra); err != nil {
-//		return err
-//	}
-//	ist.StartHeight, ist.EndHeight, ist.Validators, ist.Seal, ist.CommittedSeal, ist.Salt = extra.StartHeight, extra.EndHeight, extra.Validators, extra.Seal, extra.CommittedSeal, extra.Salt
-//	return nil
-//}
-
-=======
->>>>>>> 706ee28b
 // Dump only used for debug or test
 func (ist *HotstuffExtra) Dump() string {
 	seals := []string{}
