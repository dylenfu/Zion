/*
 * Copyright (C) 2021 The Zion Authors
 * This file is part of The Zion library.
 *
 * The Zion is free software: you can redistribute it and/or modify
 * it under the terms of the GNU Lesser General Public License as published by
 * the Free Software Foundation, either version 3 of the License, or
 * (at your option) any later version.
 *
 * The Zion is distributed in the hope that it will be useful,
 * but WITHOUT ANY WARRANTY; without even the implied warranty of
 * MERCHANTABILITY or FITNESS FOR A PARTICULAR PURPOSE.  See the
 * GNU Lesser General Public License for more details.
 *
 * You should have received a copy of the GNU Lesser General Public License
 * along with The Zion.  If not, see <http://www.gnu.org/licenses/>.
 */

package core

import (
	"fmt"
	"math/big"

<<<<<<< HEAD
	"github.com/ethereum/go-ethereum/log"

=======
>>>>>>> 706ee28b
	"github.com/ethereum/go-ethereum/common"
	"github.com/ethereum/go-ethereum/consensus/hotstuff"
	"github.com/ethereum/go-ethereum/core/types"
	"github.com/ethereum/go-ethereum/ethdb"
	"github.com/ethereum/go-ethereum/rlp"
)

func (c *core) currentView() *View {
	return &View{
		Height: new(big.Int).Set(c.current.Height()),
		Round:  new(big.Int).Set(c.current.Round()),
	}
}

func (c *core) currentState() State {
	return c.current.State()
}

func (c *core) currentProposer() hotstuff.Validator {
	return c.valSet.GetProposer()
}

type roundNode struct {
	temp *Node // cache node before `prepared`
	node *Node
}

type roundState struct {
<<<<<<< HEAD
	db     ethdb.Database
	logger log.Logger
	vs     hotstuff.ValidatorSet
=======
	db ethdb.Database
	vs hotstuff.ValidatorSet
>>>>>>> 706ee28b

	round  *big.Int
	height *big.Int
	state  State

<<<<<<< HEAD
	lastChainedBlock *types.Block
	pendingRequest   *Request
	node             *roundNode
	lockedBlock      *types.Block // validator's prepare proposal
	proposalLocked   bool

	// todo(fuk): need temp nodes queue
=======
	pendingRequest *Request
	node           *Node        //
	lockedBlock    *types.Block // validator's prepare proposal
	proposalLocked bool
>>>>>>> 706ee28b

	// o(4n)
	newViews       *MessageSet // data set for newView message
	prepareVotes   *MessageSet // data set for prepareVote message
	preCommitVotes *MessageSet // data set for preCommitVote message
	commitVotes    *MessageSet // data set for commitVote message

	highQC      *QuorumCert // leader highQC
	preCommitQC *QuorumCert // leader preCommitQC
	prepareQC   *QuorumCert // prepareQC for repo and leader
	lockQC      *QuorumCert // lockQC for repo and leader
	committedQC *QuorumCert // committedQC for repo and leader
}

// newRoundState creates a new roundState instance with the given view and validatorSet
<<<<<<< HEAD
func newRoundState(db ethdb.Database, logger log.Logger, validatorSet hotstuff.ValidatorSet, lastChainedBlock *types.Block, view *View) *roundState {
	rs := &roundState{
		db:               db,
		logger:           logger,
		vs:               validatorSet.Copy(),
		round:            view.Round,
		height:           view.Height,
		state:            StateAcceptRequest,
		node:             new(roundNode),
		lastChainedBlock: lastChainedBlock,
		newViews:         NewMessageSet(validatorSet),
		prepareVotes:     NewMessageSet(validatorSet),
		preCommitVotes:   NewMessageSet(validatorSet),
		commitVotes:      NewMessageSet(validatorSet),
=======
func newRoundState(view *View, validatorSet hotstuff.ValidatorSet, db ethdb.Database) *roundState {
	rs := &roundState{
		db:             db,
		vs:             validatorSet.Copy(),
		round:          view.Round,
		height:         view.Height,
		state:          StateAcceptRequest,
		newViews:       NewMessageSet(validatorSet),
		prepareVotes:   NewMessageSet(validatorSet),
		preCommitVotes: NewMessageSet(validatorSet),
		commitVotes:    NewMessageSet(validatorSet),
>>>>>>> 706ee28b
	}
	return rs
}

// clean all votes message set for new round
<<<<<<< HEAD
func (s *roundState) update(vs hotstuff.ValidatorSet, lastChainedBlock *types.Block, view *View) {
	if view.HeightU64() > s.HeightU64() {
		if lastChainedBlock.NumberU64() == s.lastChainedBlock.NumberU64() {
			panic(fmt.Sprintf("block fork choice, last view %v, current view %v,"+
				" last round hash %v, current round hash %v",
				s.View(), view, s.lastChainedBlock.Hash(), lastChainedBlock.Hash()))
		} else if lastChainedBlock.NumberU64() != s.lastChainedBlock.NumberU64()+1 {
			panic(fmt.Sprintf("invalid `lastProposal` height, expect %v, got %v",
				s.lastChainedBlock.NumberU64()+1, lastChainedBlock.NumberU64()))
		} else {
			s.lastChainedBlock = lastChainedBlock
		}
	}

	s.vs = vs.Copy()
	s.height = view.Height
	s.round = view.Round
=======
func (s *roundState) update(view *View, vs hotstuff.ValidatorSet) {
	s.vs = vs
	s.height = view.Height
	s.round = view.Round
	s.state = StateAcceptRequest
>>>>>>> 706ee28b
	s.newViews = NewMessageSet(vs)
	s.prepareVotes = NewMessageSet(vs)
	s.preCommitVotes = NewMessageSet(vs)
	s.commitVotes = NewMessageSet(vs)
}

<<<<<<< HEAD
func (s *roundState) View() *View {
	return &View{
		Round:  s.round,
		Height: s.height,
	}
}
=======
func (s *roundState) Height() *big.Int {
	if s.height == nil {
		return big.NewInt(0)
	}
>>>>>>> 706ee28b

func (s *roundState) Height() *big.Int {
	return s.height
}

func (s *roundState) HeightU64() uint64 {
<<<<<<< HEAD
	return s.height.Uint64()
}

func (s *roundState) Round() *big.Int {
=======
	return s.Height().Uint64()
}

func (s *roundState) Round() *big.Int {
	if s.round == nil {
		return big.NewInt(0)
	}
>>>>>>> 706ee28b
	return s.round
}

func (s *roundState) RoundU64() uint64 {
<<<<<<< HEAD
	return s.round.Uint64()
=======
	return s.Round().Uint64()
}

func (s *roundState) View() *View {
	return &View{
		Round:  s.round,
		Height: s.height,
	}
>>>>>>> 706ee28b
}

func (s *roundState) SetState(state State) {
	s.state = state
}

func (s *roundState) State() State {
	return s.state
}

<<<<<<< HEAD
func (s *roundState) LastChainedBlock() *types.Block {
	return s.lastChainedBlock
}

// accept pending request from miner only for once.
func (s *roundState) SetPendingRequest(req *Request) {
	if s.pendingRequest == nil {
		s.pendingRequest = req
	}
}

func (s *roundState) PendingRequest() *Request {
	return s.pendingRequest
}

func (s *roundState) SetNode(node *Node) error {
	if node == nil || node.Block == nil {
		return errInvalidNode
	}

	if temp := s.node.temp; temp == nil {
		s.node.temp = node
		return nil
	} else {
		if err := s.storeNode(node); err != nil {
			return err
		}
		s.node.node = node
		s.node.temp = nil
	}
	return nil
}

func (s *roundState) Node() *Node {
	if temp := s.node.temp; temp != nil {
		return temp
	} else {
		return s.node.node
	}
}

func (s *roundState) Lock(qc *QuorumCert) error {
	if s.node == nil || s.node.node == nil {
		return errInvalidNode
	}

	if err := s.storeLockQC(qc); err != nil {
		return err
	}
	if err := s.storeNode(s.node.node); err != nil {
		return err
	}

	s.lockQC = qc
	s.lockedBlock = s.node.node.Block
	s.proposalLocked = true
	return nil
}

// Unlock it's happened at the start of new round, new state is `StateAcceptRequest`, and `lockQC` keep to judge safety rule
func (s *roundState) Unlock() error {
	s.pendingRequest = nil
	s.proposalLocked = false
	s.lockedBlock = nil
	s.node.temp = nil
	return nil
}

func (s *roundState) LockedBlock() *types.Block {
	if s.proposalLocked && s.lockedBlock != nil {
		return s.lockedBlock
	}
	return nil
}

func (s *roundState) SetSealedBlock(block *types.Block) error {
	if s.node.node == nil || s.node.node.Block == nil {
		return fmt.Errorf("locked block is nil")
	}
	if s.node.node.Block.Hash() != block.Hash() {
		return fmt.Errorf("node block not equal to multi-seal block")
	}
	s.node.node.Block = block
	if err := s.storeNode(s.node.node); err != nil {
		return err
	}
	s.lockedBlock = block
	return nil
}

func (s *roundState) Vote() common.Hash {
	if node := s.Node(); node == nil {
		return common.EmptyHash
	} else {
		return node.Hash()
	}
=======
func (s *roundState) SetNode(node *Node) error {
	if err := s.storeNode(node); err != nil {
		return err
	}
	s.node = node
	return nil
}

func (s *roundState) SetNodeWithSealBlock(block *types.Block) error {
	s.node.Block = block
	if err := s.storeNode(s.node); err != nil {
		return err
	}
	s.lockedBlock = block
	return nil
}

func (s *roundState) Node() *Node {
	return s.node
}

//func (s *roundState) Proposal() hotstuff.Proposal {
//	return s.proposal
//}

func (s *roundState) LockNode() error {
	if s.node == nil || s.node.Block == nil {
		return errInvalidNode
	}
	s.lockedBlock = s.node.Block
	s.proposalLocked = true
	return nil
}

func (s *roundState) LockedNode() *Node {
	if s.proposalLocked && s.node != nil {
		return s.node
	}
	return nil
}

func (s *roundState) LockedBlock() *types.Block {
	return s.lockedBlock
}

// 如果在prepare阶段就开始锁，会导致更多问题，prepareQC。
func (s *roundState) IsProposalLocked() bool {
	return s.proposalLocked
}

func (s *roundState) SetPendingRequest(req *Request) {
	s.pendingRequest = req
}

func (s *roundState) PendingRequest() *Request {
	return s.pendingRequest
}

func (s *roundState) Vote() common.Hash {
	return s.node.Hash()
>>>>>>> 706ee28b
}

func (s *roundState) SetHighQC(qc *QuorumCert) {
	s.highQC = qc
}

func (s *roundState) HighQC() *QuorumCert {
	return s.highQC
}

func (s *roundState) SetPrepareQC(qc *QuorumCert) error {
	if err := s.storePrepareQC(qc); err != nil {
		return err
	}
	s.prepareQC = qc
	return nil
}

func (s *roundState) PrepareQC() *QuorumCert {
	return s.prepareQC
}

func (s *roundState) SetPreCommittedQC(qc *QuorumCert) {
	s.preCommitQC = qc
}

func (s *roundState) PreCommittedQC() *QuorumCert {
	return s.preCommitQC
<<<<<<< HEAD
}

=======
}

func (s *roundState) SetLockQC(qc *QuorumCert) error {
	if err := s.storeLockQC(qc); err != nil {
		return err
	}
	s.lockQC = qc
	return nil
}

func (s *roundState) LockQC() *QuorumCert {
	return s.lockQC
}

>>>>>>> 706ee28b
func (s *roundState) SetCommittedQC(qc *QuorumCert) error {
	if err := s.storeCommitQC(qc); err != nil {
		return err
	}
	s.committedQC = qc
	return nil
}

func (s *roundState) CommittedQC() *QuorumCert {
	return s.committedQC
}

// -----------------------------------------------------------------------
//
// leader collect votes
//
// -----------------------------------------------------------------------
func (s *roundState) AddNewViews(msg *Message) error {
	return s.newViews.Add(msg)
}

func (s *roundState) NewViewSize() int {
	return s.newViews.Size()
}

func (s *roundState) NewViews() []*Message {
	return s.newViews.Values()
}

func (s *roundState) AddPrepareVote(msg *Message) error {
	return s.prepareVotes.Add(msg)
}

func (s *roundState) PrepareVotes() []*Message {
	return s.prepareVotes.Values()
}

func (s *roundState) PrepareVoteSize() int {
	return s.prepareVotes.Size()
}

func (s *roundState) AddPreCommitVote(msg *Message) error {
	return s.preCommitVotes.Add(msg)
}

func (s *roundState) PreCommitVotes() []*Message {
	return s.preCommitVotes.Values()
}

func (s *roundState) PreCommitVoteSize() int {
	return s.preCommitVotes.Size()
}

func (s *roundState) AddCommitVote(msg *Message) error {
	return s.commitVotes.Add(msg)
}

func (s *roundState) CommitVotes() []*Message {
	return s.commitVotes.Values()
}

func (s *roundState) CommitVoteSize() int {
	return s.commitVotes.Size()
}

func (s *roundState) GetCommittedSeals(n int) [][]byte {
	seals := make([][]byte, n)
	for i, data := range s.commitVotes.Values() {
		if i < n {
			seals[i] = data.CommittedSeal
		}
	}
	return seals
}

// -----------------------------------------------------------------------
//
// store round state as snapshot
//
// -----------------------------------------------------------------------

const (
	dbRoundStatePrefix = "round-state-"
	viewSuffix         = "view"
	prepareQCSuffix    = "prepareQC"
	lockQCSuffix       = "lockQC"
	commitQCSuffix     = "commitQC"
	nodeSuffix         = "node"
	blockSuffix        = "block"
)

// todo(fuk): 不能返回error，这里需要考虑到两种情况，一种是节点半路加入共识，此时其所有的存储状态为空，也就是之前的qc都没有存储过
// 此外就是对于block1，可能存在几轮都失败的情况
<<<<<<< HEAD
// state是否需要reload???
func (s *roundState) reload(view *View) {
	var (
		err      error
		printErr = s.logger != nil && s.height.Uint64() > 1
	)

	if err = s.loadView(view); err != nil && printErr {
		s.logger.Warn("Load view failed", "err", err)
	}
	if err = s.loadPrepareQC(); err != nil && printErr {
		s.logger.Warn("Load prepareQC failed", "err", err)
	}
	if err = s.loadLockQC(); err != nil && printErr {
		s.logger.Warn("Load lockQC failed", "err", err)
	}
	if err = s.loadCommitQC(); err != nil && printErr {
		s.logger.Warn("Load commitQC failed", "err", err)
	}
	if err = s.loadNode(); err != nil && printErr {
		s.logger.Warn("Load node failed", "err", err)
	}

	// reset locked node
	if s.lockQC != nil && s.node.node != nil && s.node.node.Block != nil && s.lockQC.node == s.node.node.Hash() {
		s.lockedBlock = s.node.node.Block
		s.proposalLocked = true
	}
=======
func (s *roundState) reload(view *View) {
	_ = s.loadView(view)
	_ = s.loadPrepareQC()
	_ = s.loadLockQC()
	_ = s.loadCommitQC()
	_ = s.loadNode()
>>>>>>> 706ee28b
}

func (s *roundState) storeView(view *View) error {
	if s.db == nil {
		return nil
	}

	raw, err := Encode(view)
	if err != nil {
		return err
	}
	return s.db.Put(viewKey(), raw)
}

func (s *roundState) loadView(cur *View) error {
	if s.db == nil {
		return nil
	}

	view := new(View)
	raw, err := s.db.Get(viewKey())
	if err != nil {
		return err
	}
	if err = rlp.DecodeBytes(raw, view); err != nil {
		return err
	}
	if view.Cmp(cur) > 0 {
		s.height = view.Height
		s.round = view.Round
	}
	return nil
}

func (s *roundState) storePrepareQC(qc *QuorumCert) error {
	if s.db == nil {
		return nil
	}

	raw, err := Encode(qc)
	if err != nil {
		return err
	}
	return s.db.Put(prepareQCKey(), raw)
}

func (s *roundState) loadPrepareQC() error {
	if s.db == nil {
		return nil
	}

	data := new(QuorumCert)
	raw, err := s.db.Get(prepareQCKey())
	if err != nil {
		return err
	}
	if err = rlp.DecodeBytes(raw, data); err != nil {
		return err
	}
	s.prepareQC = data
	return nil
}

func (s *roundState) storeLockQC(qc *QuorumCert) error {
	if s.db == nil {
		return nil
	}

	raw, err := Encode(qc)
	if err != nil {
		return err
	}
	return s.db.Put(lockQCKey(), raw)
}

func (s *roundState) loadLockQC() error {
	if s.db == nil {
		return nil
	}

	data := new(QuorumCert)
	raw, err := s.db.Get(lockQCKey())
	if err != nil {
		return err
	}
	if err = rlp.DecodeBytes(raw, data); err != nil {
		return err
	}
	s.lockQC = data
	return nil
}

func (s *roundState) storeCommitQC(qc *QuorumCert) error {
	if s.db == nil {
		return nil
	}

	raw, err := Encode(qc)
	if err != nil {
		return err
	}
	return s.db.Put(commitQCKey(), raw)
}

func (s *roundState) loadCommitQC() error {
	if s.db == nil {
		return nil
	}

	data := new(QuorumCert)
	raw, err := s.db.Get(commitQCKey())
	if err != nil {
		return err
	}
	if err = rlp.DecodeBytes(raw, data); err != nil {
		return err
	}
	s.committedQC = data
	return nil
}

func (s *roundState) storeNode(node *Node) error {
	if s.db == nil {
		return nil
	}

	raw, err := Encode(node)
	if err != nil {
		return err
	}
	return s.db.Put(nodeKey(), raw)
}

func (s *roundState) loadNode() error {
	if s.db == nil {
		return nil
	}

	data := new(Node)
	raw, err := s.db.Get(nodeKey())
	if err != nil {
		return err
	}
	if err = rlp.DecodeBytes(raw, data); err != nil {
		return err
	}
<<<<<<< HEAD
	s.node.node = data
	return nil
}

=======
	s.node = data
	return nil
}

// todo(fuk): delete after test
//func (s *roundState) storeBlock(block *types.Block) error {
//	if s.db == nil {
//		return nil
//	}
//
//	raw, err := Encode(block)
//	if err != nil {
//		return err
//	}
//	return s.db.Put(nodeKey(), raw)
//}
//
//func (s *roundState) loadBlock() error {
//	if s.db == nil {
//		return nil
//	}
//
//	data := new(Node)
//	raw, err := s.db.Get(nodeKey())
//	if err != nil {
//		return err
//	}
//	if err = rlp.DecodeBytes(raw, data); err != nil {
//		return err
//	}
//	s.node = data
//	return nil
//}

>>>>>>> 706ee28b
func viewKey() []byte {
	return append([]byte(dbRoundStatePrefix), []byte(viewSuffix)...)
}

func prepareQCKey() []byte {
	return append([]byte(dbRoundStatePrefix), []byte(prepareQCSuffix)...)
}

func lockQCKey() []byte {
	return append([]byte(dbRoundStatePrefix), []byte(lockQCSuffix)...)
}

func commitQCKey() []byte {
	return append([]byte(dbRoundStatePrefix), []byte(commitQCSuffix)...)
}

func nodeKey() []byte {
	return append([]byte(dbRoundStatePrefix), []byte(nodeSuffix)...)
}

func blockKey() []byte {
	return append([]byte(dbRoundStatePrefix), []byte(blockSuffix)...)
}<|MERGE_RESOLUTION|>--- conflicted
+++ resolved
@@ -22,15 +22,11 @@
 	"fmt"
 	"math/big"
 
-<<<<<<< HEAD
-	"github.com/ethereum/go-ethereum/log"
-
-=======
->>>>>>> 706ee28b
 	"github.com/ethereum/go-ethereum/common"
 	"github.com/ethereum/go-ethereum/consensus/hotstuff"
 	"github.com/ethereum/go-ethereum/core/types"
 	"github.com/ethereum/go-ethereum/ethdb"
+	"github.com/ethereum/go-ethereum/log"
 	"github.com/ethereum/go-ethereum/rlp"
 )
 
@@ -55,34 +51,20 @@
 }
 
 type roundState struct {
-<<<<<<< HEAD
 	db     ethdb.Database
 	logger log.Logger
 	vs     hotstuff.ValidatorSet
-=======
-	db ethdb.Database
-	vs hotstuff.ValidatorSet
->>>>>>> 706ee28b
 
 	round  *big.Int
 	height *big.Int
 	state  State
 
-<<<<<<< HEAD
 	lastChainedBlock *types.Block
 	pendingRequest   *Request
 	node             *roundNode
 	lockedBlock      *types.Block // validator's prepare proposal
 	proposalLocked   bool
 
-	// todo(fuk): need temp nodes queue
-=======
-	pendingRequest *Request
-	node           *Node        //
-	lockedBlock    *types.Block // validator's prepare proposal
-	proposalLocked bool
->>>>>>> 706ee28b
-
 	// o(4n)
 	newViews       *MessageSet // data set for newView message
 	prepareVotes   *MessageSet // data set for prepareVote message
@@ -97,7 +79,6 @@
 }
 
 // newRoundState creates a new roundState instance with the given view and validatorSet
-<<<<<<< HEAD
 func newRoundState(db ethdb.Database, logger log.Logger, validatorSet hotstuff.ValidatorSet, lastChainedBlock *types.Block, view *View) *roundState {
 	rs := &roundState{
 		db:               db,
@@ -112,25 +93,11 @@
 		prepareVotes:     NewMessageSet(validatorSet),
 		preCommitVotes:   NewMessageSet(validatorSet),
 		commitVotes:      NewMessageSet(validatorSet),
-=======
-func newRoundState(view *View, validatorSet hotstuff.ValidatorSet, db ethdb.Database) *roundState {
-	rs := &roundState{
-		db:             db,
-		vs:             validatorSet.Copy(),
-		round:          view.Round,
-		height:         view.Height,
-		state:          StateAcceptRequest,
-		newViews:       NewMessageSet(validatorSet),
-		prepareVotes:   NewMessageSet(validatorSet),
-		preCommitVotes: NewMessageSet(validatorSet),
-		commitVotes:    NewMessageSet(validatorSet),
->>>>>>> 706ee28b
 	}
 	return rs
 }
 
 // clean all votes message set for new round
-<<<<<<< HEAD
 func (s *roundState) update(vs hotstuff.ValidatorSet, lastChainedBlock *types.Block, view *View) {
 	if view.HeightU64() > s.HeightU64() {
 		if lastChainedBlock.NumberU64() == s.lastChainedBlock.NumberU64() {
@@ -148,68 +115,33 @@
 	s.vs = vs.Copy()
 	s.height = view.Height
 	s.round = view.Round
-=======
-func (s *roundState) update(view *View, vs hotstuff.ValidatorSet) {
-	s.vs = vs
-	s.height = view.Height
-	s.round = view.Round
-	s.state = StateAcceptRequest
->>>>>>> 706ee28b
 	s.newViews = NewMessageSet(vs)
 	s.prepareVotes = NewMessageSet(vs)
 	s.preCommitVotes = NewMessageSet(vs)
 	s.commitVotes = NewMessageSet(vs)
 }
 
-<<<<<<< HEAD
 func (s *roundState) View() *View {
 	return &View{
 		Round:  s.round,
 		Height: s.height,
 	}
 }
-=======
-func (s *roundState) Height() *big.Int {
-	if s.height == nil {
-		return big.NewInt(0)
-	}
->>>>>>> 706ee28b
 
 func (s *roundState) Height() *big.Int {
 	return s.height
 }
 
 func (s *roundState) HeightU64() uint64 {
-<<<<<<< HEAD
 	return s.height.Uint64()
 }
 
 func (s *roundState) Round() *big.Int {
-=======
-	return s.Height().Uint64()
-}
-
-func (s *roundState) Round() *big.Int {
-	if s.round == nil {
-		return big.NewInt(0)
-	}
->>>>>>> 706ee28b
 	return s.round
 }
 
 func (s *roundState) RoundU64() uint64 {
-<<<<<<< HEAD
 	return s.round.Uint64()
-=======
-	return s.Round().Uint64()
-}
-
-func (s *roundState) View() *View {
-	return &View{
-		Round:  s.round,
-		Height: s.height,
-	}
->>>>>>> 706ee28b
 }
 
 func (s *roundState) SetState(state State) {
@@ -220,7 +152,6 @@
 	return s.state
 }
 
-<<<<<<< HEAD
 func (s *roundState) LastChainedBlock() *types.Block {
 	return s.lastChainedBlock
 }
@@ -317,68 +248,6 @@
 	} else {
 		return node.Hash()
 	}
-=======
-func (s *roundState) SetNode(node *Node) error {
-	if err := s.storeNode(node); err != nil {
-		return err
-	}
-	s.node = node
-	return nil
-}
-
-func (s *roundState) SetNodeWithSealBlock(block *types.Block) error {
-	s.node.Block = block
-	if err := s.storeNode(s.node); err != nil {
-		return err
-	}
-	s.lockedBlock = block
-	return nil
-}
-
-func (s *roundState) Node() *Node {
-	return s.node
-}
-
-//func (s *roundState) Proposal() hotstuff.Proposal {
-//	return s.proposal
-//}
-
-func (s *roundState) LockNode() error {
-	if s.node == nil || s.node.Block == nil {
-		return errInvalidNode
-	}
-	s.lockedBlock = s.node.Block
-	s.proposalLocked = true
-	return nil
-}
-
-func (s *roundState) LockedNode() *Node {
-	if s.proposalLocked && s.node != nil {
-		return s.node
-	}
-	return nil
-}
-
-func (s *roundState) LockedBlock() *types.Block {
-	return s.lockedBlock
-}
-
-// 如果在prepare阶段就开始锁，会导致更多问题，prepareQC。
-func (s *roundState) IsProposalLocked() bool {
-	return s.proposalLocked
-}
-
-func (s *roundState) SetPendingRequest(req *Request) {
-	s.pendingRequest = req
-}
-
-func (s *roundState) PendingRequest() *Request {
-	return s.pendingRequest
-}
-
-func (s *roundState) Vote() common.Hash {
-	return s.node.Hash()
->>>>>>> 706ee28b
 }
 
 func (s *roundState) SetHighQC(qc *QuorumCert) {
@@ -407,25 +276,8 @@
 
 func (s *roundState) PreCommittedQC() *QuorumCert {
 	return s.preCommitQC
-<<<<<<< HEAD
-}
-
-=======
-}
-
-func (s *roundState) SetLockQC(qc *QuorumCert) error {
-	if err := s.storeLockQC(qc); err != nil {
-		return err
-	}
-	s.lockQC = qc
-	return nil
-}
-
-func (s *roundState) LockQC() *QuorumCert {
-	return s.lockQC
-}
-
->>>>>>> 706ee28b
+}
+
 func (s *roundState) SetCommittedQC(qc *QuorumCert) error {
 	if err := s.storeCommitQC(qc); err != nil {
 		return err
@@ -519,7 +371,6 @@
 
 // todo(fuk): 不能返回error，这里需要考虑到两种情况，一种是节点半路加入共识，此时其所有的存储状态为空，也就是之前的qc都没有存储过
 // 此外就是对于block1，可能存在几轮都失败的情况
-<<<<<<< HEAD
 // state是否需要reload???
 func (s *roundState) reload(view *View) {
 	var (
@@ -548,14 +399,6 @@
 		s.lockedBlock = s.node.node.Block
 		s.proposalLocked = true
 	}
-=======
-func (s *roundState) reload(view *View) {
-	_ = s.loadView(view)
-	_ = s.loadPrepareQC()
-	_ = s.loadLockQC()
-	_ = s.loadCommitQC()
-	_ = s.loadNode()
->>>>>>> 706ee28b
 }
 
 func (s *roundState) storeView(view *View) error {
@@ -702,47 +545,10 @@
 	if err = rlp.DecodeBytes(raw, data); err != nil {
 		return err
 	}
-<<<<<<< HEAD
 	s.node.node = data
 	return nil
 }
 
-=======
-	s.node = data
-	return nil
-}
-
-// todo(fuk): delete after test
-//func (s *roundState) storeBlock(block *types.Block) error {
-//	if s.db == nil {
-//		return nil
-//	}
-//
-//	raw, err := Encode(block)
-//	if err != nil {
-//		return err
-//	}
-//	return s.db.Put(nodeKey(), raw)
-//}
-//
-//func (s *roundState) loadBlock() error {
-//	if s.db == nil {
-//		return nil
-//	}
-//
-//	data := new(Node)
-//	raw, err := s.db.Get(nodeKey())
-//	if err != nil {
-//		return err
-//	}
-//	if err = rlp.DecodeBytes(raw, data); err != nil {
-//		return err
-//	}
-//	s.node = data
-//	return nil
-//}
-
->>>>>>> 706ee28b
 func viewKey() []byte {
 	return append([]byte(dbRoundStatePrefix), []byte(viewSuffix)...)
 }
